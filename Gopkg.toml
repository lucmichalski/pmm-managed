# tools
required = [
  "github.com/BurntSushi/go-sumtype",
  "github.com/vektra/mockery/cmd/mockery",
  "golang.org/x/tools/cmd/goimports",
  "gopkg.in/reform.v1/reform",

  # We do not vendor promtool. See https://jira.percona.com/browse/PMM-2182
  # "github.com/prometheus/prometheus/cmd/promtool"
]

[prune]
  go-tests = true
  non-go = true
  unused-packages = true

[[constraint]]
  name = "github.com/percona/pmm"
<<<<<<< HEAD
  branch = "PMM-5976_increase_cluster_size"
=======
  branch = "PMM-6824-dbaas-restart"
>>>>>>> 7c36c85b

[[constraint]]
  name = "github.com/percona-platform/saas"
  branch = "main"

[[constraint]]
  name = "github.com/percona-platform/dbaas-api"
<<<<<<< HEAD
  branch = "PMM-5976_increase_cluster_size"
=======
  branch = "PMM-6824-dbaas-restart"
>>>>>>> 7c36c85b

# to prevent unexpected downgrades; see https://github.com/percona/exporter_shared/releases/tag/v0.6.0
[[constraint]]
  name = "github.com/percona/exporter_shared"
  version = "0.7.2"<|MERGE_RESOLUTION|>--- conflicted
+++ resolved
@@ -16,11 +16,7 @@
 
 [[constraint]]
   name = "github.com/percona/pmm"
-<<<<<<< HEAD
-  branch = "PMM-5976_increase_cluster_size"
-=======
   branch = "PMM-6824-dbaas-restart"
->>>>>>> 7c36c85b
 
 [[constraint]]
   name = "github.com/percona-platform/saas"
@@ -28,11 +24,7 @@
 
 [[constraint]]
   name = "github.com/percona-platform/dbaas-api"
-<<<<<<< HEAD
-  branch = "PMM-5976_increase_cluster_size"
-=======
   branch = "PMM-6824-dbaas-restart"
->>>>>>> 7c36c85b
 
 # to prevent unexpected downgrades; see https://github.com/percona/exporter_shared/releases/tag/v0.6.0
 [[constraint]]
