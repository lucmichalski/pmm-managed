// pmm-managed
// Copyright (C) 2018 Percona LLC
//
// This program is free software: you can redistribute it and/or modify
// it under the terms of the GNU Affero General Public License as published
// by the Free Software Foundation, either version 3 of the License, or
// (at your option) any later version.
//
// This program is distributed in the hope that it will be useful,
// but WITHOUT ANY WARRANTY; without even the implied warranty of
// MERCHANTABILITY or FITNESS FOR A PARTICULAR PURPOSE. See the
// GNU Affero General Public License for more details.
//
// You should have received a copy of the GNU Affero General Public License
// along with this program. If not, see <http://www.gnu.org/licenses/>.

package logs

import (
	"archive/zip"
	"bytes"
	"context"
	"fmt"
	"io"
	"os/exec"
	"path/filepath"
	"strconv"
	"strings"
	"time"

	servicelib "github.com/percona/kardianos-service"

	"github.com/percona/pmm-managed/utils/logger"
)

// File represents log file content.
type File struct {
	Name string
	Data []byte
	Err  error
}

type Log struct {
	FilePath string
	UnitName string
}

var DefaultLogs = []Log{
	{"/var/log/consul.log", "consul"},
	{"/var/log/createdb.log", ""},
	{"/var/log/cron.log", "crond"},
	{"/var/log/dashboard-upgrade.log", ""},
	{"/var/log/grafana/grafana.log", ""},
	{"/var/log/mysql.log", ""},
	{"/var/log/mysqld.log", "mysqld"},
	{"/var/log/nginx.log", "nginx"},
	{"/var/log/nginx/access.log", ""},
	{"/var/log/nginx/error.log", ""},
	{"/var/log/node_exporter.log", "node_exporter"},
	{"/var/log/orchestrator.log", "orchestrator"},
	{"/var/log/pmm-manage.log", "pmm-manage"},
	{"/var/log/pmm-managed.log", "pmm-managed"},
	{"/var/log/prometheus.log", "prometheus"},
	{"/var/log/qan-api.log", "percona-qan-api"},
	{"/var/log/supervisor/supervisord.log", ""},
}

// Logs is responsible for interactions with logs.
type Logs struct {
	n              int
	logs           []Log
	journalctlPath string
}

// New creates a new Logs service.
// n is a number of last lines of log to read.
func New(logs []Log, n int) *Logs {
	l := &Logs{
		n:    n,
<<<<<<< HEAD
		logs: defaultLogs,
=======
		logs: logs,
		l:    logrus.WithField("component", "logs"),
>>>>>>> 49787186
	}

	// PMM Server Docker image contails journalctl, so we can't use exec.LookPath("journalctl") alone for detection.
	// TODO Probably, that check should be moved to supervisor service.
	//      Or the whole logs service should be merged with it.
	if servicelib.Platform() == "linux-systemd" {
		l.journalctlPath, _ = exec.LookPath("journalctl")
	}

	return l
}

// Zip creates .zip archive with all logs.
func (l *Logs) Zip(ctx context.Context, w io.Writer) error {
	zw := zip.NewWriter(w)

	now := time.Now().UTC()
	for _, log := range l.logs {
		name, content, err := l.readLog(ctx, &log)
		if name == "" {
			continue
		}

		if err != nil {
			logger.Get(ctx).WithField("component", "logs").Error(err)

			// do not let a single error break the whole archive
			if len(content) > 0 {
				content = append(content, "\n\n"...)
			}
			content = append(content, []byte(err.Error())...)
		}

		f, err := zw.CreateHeader(&zip.FileHeader{
			Name:   name,
			Method: zip.Deflate,
			// Modified: now, TODO uncomment when we build with Go 1.10+
		})
		_ = now // TODO remove
		if err != nil {
			return err
		}
		if _, err = f.Write(content); err != nil {
			return err
		}
	}

	// make sure to check the error on Close
	return zw.Close()
}

// Files returns list of logs and their content.
func (l *Logs) Files(ctx context.Context) []File {
	files := make([]File, len(l.logs))

	for i, log := range l.logs {
		var file File
		file.Name, file.Data, file.Err = l.readLog(ctx, &log)
		files[i] = file
	}

	return files
}

// readLog reads last l.n lines from defined Log configuration.
func (l *Logs) readLog(ctx context.Context, log *Log) (name string, data []byte, err error) {
	if log.UnitName != "" && l.journalctlPath != "" {
		name = log.UnitName
		data, err = l.journalctlN(ctx, log.UnitName)
		return
	}

	if log.FilePath != "" {
		name = filepath.Base(log.FilePath)
		data, err = l.tailN(ctx, log.FilePath)
		return
	}

	return
}

// journalctlN reads last l.n lines from systemd unit u using `journalctl` command.
func (l *Logs) journalctlN(ctx context.Context, u string) ([]byte, error) {
	cmd := exec.CommandContext(ctx, l.journalctlPath, "-n", strconv.Itoa(l.n), "-u", u)
	var stderr bytes.Buffer
	cmd.Stderr = &stderr
	b, err := cmd.Output()
	if err != nil {
		return b, fmt.Errorf("%s: %s: %s", strings.Join(cmd.Args, " "), err, stderr.String())
	}
	return b, nil
}

// tailN reads last l.n lines from log file at given path using `tail` command.
func (l *Logs) tailN(ctx context.Context, path string) ([]byte, error) {
	cmd := exec.CommandContext(ctx, "/usr/bin/tail", "-n", strconv.Itoa(l.n), path)
	var stderr bytes.Buffer
	cmd.Stderr = &stderr
	b, err := cmd.Output()
	if err != nil {
		return b, fmt.Errorf("%s: %s: %s", strings.Join(cmd.Args, " "), err, stderr.String())
	}
	return b, nil
}<|MERGE_RESOLUTION|>--- conflicted
+++ resolved
@@ -77,12 +77,7 @@
 func New(logs []Log, n int) *Logs {
 	l := &Logs{
 		n:    n,
-<<<<<<< HEAD
-		logs: defaultLogs,
-=======
 		logs: logs,
-		l:    logrus.WithField("component", "logs"),
->>>>>>> 49787186
 	}
 
 	// PMM Server Docker image contails journalctl, so we can't use exec.LookPath("journalctl") alone for detection.
