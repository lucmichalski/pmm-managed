// pmm-managed
// Copyright (C) 2017 Percona LLC
//
// This program is free software: you can redistribute it and/or modify
// it under the terms of the GNU Affero General Public License as published
// by the Free Software Foundation, either version 3 of the License, or
// (at your option) any later version.
//
// This program is distributed in the hope that it will be useful,
// but WITHOUT ANY WARRANTY; without even the implied warranty of
// MERCHANTABILITY or FITNESS FOR A PARTICULAR PURPOSE. See the
// GNU Affero General Public License for more details.
//
// You should have received a copy of the GNU Affero General Public License
// along with this program. If not, see <http://www.gnu.org/licenses/>.

package logs

import (
	"archive/zip"
	"bytes"
	"context"
	"fmt"
	"io/ioutil"
	"os"
	"path/filepath"
	"testing"

	"github.com/stretchr/testify/assert"
	"github.com/stretchr/testify/require"

	"github.com/percona/pmm-managed/utils/logger"
)

func setup(t *testing.T) (context.Context, string) {
	ctx, _ := logger.Set(context.Background(), t.Name())

	tmpDir, err := ioutil.TempDir("", t.Name())
	require.NoError(t, err)

	logFileName := "test-1.log"
	f, err := os.Create(filepath.Join(tmpDir, logFileName))
	require.NoError(t, err)
	f.WriteString(fmt.Sprintf("%s: log line %d\n", logFileName, 1))
	f.Close()

	return ctx, f.Name()
}

func teardown(t *testing.T, logFileName string) {
	err := os.RemoveAll(filepath.Dir(logFileName))
	require.NoError(t, err)
}

func TestZip(t *testing.T) {
	ctx, logFileName := setup(t)
	defer teardown(t, logFileName)

	logs := []Log{
		{logFileName, ""},
	}
	l := New(logs, 1000)

	buf := new(bytes.Buffer)
	err := l.Zip(ctx, buf)
	require.NoError(t, err)

	zr, err := zip.NewReader(bytes.NewReader(buf.Bytes()), int64(buf.Len()))
	require.NoError(t, err)
	assert.Len(t, zr.File, len(logs))

	for i := range zr.File {
		f, err := zr.File[i].Open()
		assert.NoError(t, err)
		b, err := ioutil.ReadAll(f)
		assert.NoError(t, err)
		f.Close()
		fName := filepath.Base(zr.File[i].Name)
		assert.Equal(t, fmt.Sprintf("%s: log line %d\n", fName, 1), string(b))
	}
}

func TestZipDefaultLogs(t *testing.T) {
<<<<<<< HEAD
	ctx, _ := logger.Set(context.Background(), t.Name())
	l := New(1000)
=======
	l := New(DefaultLogs, 1000)
>>>>>>> 49787186

	buf := new(bytes.Buffer)
	err := l.Zip(ctx, buf)
	require.NoError(t, err)

	zr, err := zip.NewReader(bytes.NewReader(buf.Bytes()), int64(buf.Len()))
	require.NoError(t, err)
	assert.Len(t, zr.File, len(DefaultLogs))
}

func TestFiles(t *testing.T) {
	ctx, logFileName := setup(t)
	defer teardown(t, logFileName)

	logs := []Log{
		{logFileName, ""},
	}
	l := New(logs, 1000)

	files := l.Files(ctx)
	assert.Len(t, files, len(logs))

	for i := range files {
		assert.NoError(t, files[i].Err)
		assert.Equal(t, fmt.Sprintf("%s: log line %d\n", files[i].Name, 1), string(files[i].Data))
	}
}<|MERGE_RESOLUTION|>--- conflicted
+++ resolved
@@ -81,12 +81,8 @@
 }
 
 func TestZipDefaultLogs(t *testing.T) {
-<<<<<<< HEAD
 	ctx, _ := logger.Set(context.Background(), t.Name())
-	l := New(1000)
-=======
 	l := New(DefaultLogs, 1000)
->>>>>>> 49787186
 
 	buf := new(bytes.Buffer)
 	err := l.Zip(ctx, buf)
