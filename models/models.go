// pmm-managed
// Copyright (C) 2017 Percona LLC
//
// This program is free software: you can redistribute it and/or modify
// it under the terms of the GNU Affero General Public License as published by
// the Free Software Foundation, either version 3 of the License, or
// (at your option) any later version.
//
// This program is distributed in the hope that it will be useful,
// but WITHOUT ANY WARRANTY; without even the implied warranty of
// MERCHANTABILITY or FITNESS FOR A PARTICULAR PURPOSE. See the
// GNU Affero General Public License for more details.
//
// You should have received a copy of the GNU Affero General Public License
// along with this program. If not, see <https://www.gnu.org/licenses/>.

// Package models contains generated Reform records and helpers.
//
// Common order of helpers:
//  * unexported validators (checkXXX);
//  * FindAllXXX;
//  * FindXXXByID;
//  * other finder (e.g. FindNodesForAgent);
//  * CreateXXX;
//  * ChangeXXX;
//  * RemoveXXX.
package models

import (
	"database/sql/driver"
	"encoding/json"
	"regexp"
	"strings"
	"time"

	"github.com/pkg/errors"
	"google.golang.org/grpc/codes"
	"google.golang.org/grpc/status"
)

// Now returns current time with database precision.
var Now = func() time.Time {
	return time.Now().Truncate(time.Microsecond).UTC()
}

// RemoveMode defines how Remove functions deal with dependend objects.
type RemoveMode int

const (
	// RemoveRestrict returns error if there dependend objects.
	RemoveRestrict RemoveMode = iota
	// RemoveCascade removes dependend objects recursively.
	RemoveCascade
)

// MergeLabels merges unified labels of Node, Service, and Agent (each can be nil).
func MergeLabels(node *Node, service *Service, agent *Agent) (map[string]string, error) {
	res := make(map[string]string, 16)

	if node != nil {
		labels, err := node.UnifiedLabels()
		if err != nil {
			return nil, err
		}
		for name, value := range labels {
			res[name] = value
		}
	}

	if service != nil {
		labels, err := service.UnifiedLabels()
		if err != nil {
			return nil, err
		}
		for name, value := range labels {
			res[name] = value
		}
	}

	if agent != nil {
		labels, err := agent.UnifiedLabels()
		if err != nil {
			return nil, err
		}
		for name, value := range labels {
			res[name] = value
		}
	}

	return res, nil
}

var labelNameRE = regexp.MustCompile("^[a-zA-Z_][a-zA-Z0-9_]*$")

// prepareLabels checks that label names are valid, and trims or removes empty values.
func prepareLabels(m map[string]string, removeEmptyValues bool) error {
	for name, value := range m {
		if !labelNameRE.MatchString(name) {
			return status.Errorf(codes.InvalidArgument, "Invalid label name %q.", name)
		}
		if strings.HasPrefix(name, "__") {
			return status.Errorf(codes.InvalidArgument, "Invalid label name %q.", name)
		}

		value = strings.TrimSpace(value)
		if value == "" {
			if removeEmptyValues {
				delete(m, name)
			} else {
				m[name] = value
			}
		}
	}

	return nil
}

<<<<<<< HEAD
// getStringMap decodes custom labels from Node/Service/Agent field.
=======
// getStringMap decodes model's byte array field to the string map.
>>>>>>> 8f5707d6
func getStringMap(field []byte) (map[string]string, error) {
	if len(field) == 0 {
		return nil, nil
	}
	m := make(map[string]string)
	if err := json.Unmarshal(field, &m); err != nil {
		return nil, errors.Wrap(err, "failed to decode custom labels")
	}
	return m, nil
}

<<<<<<< HEAD
// setStringMap encodes custom labels m to the Node/Service/Agent field.
=======
// setStringMap encodes string map as model's byte array field.
>>>>>>> 8f5707d6
func setStringMap(m map[string]string, field *[]byte) error {
	if err := prepareLabels(m, false); err != nil {
		return err
	}

	if len(m) == 0 {
		*field = nil
		return nil
	}

	b, err := json.Marshal(m)
	if err != nil {
		return errors.Wrap(err, "failed to encode custom labels")
	}
	*field = b
	return nil
}

func jsonValue(v interface{}) (driver.Value, error) {
	b, err := json.Marshal(v)
	if err != nil {
		return nil, errors.Wrap(err, "failed to marshal JSON column")
	}
	return b, nil
}

func jsonScan(v, src interface{}) error {
	var b []byte
	switch v := src.(type) {
	case []byte:
		b = v
	case string:
		b = []byte(v)
	default:
		return errors.Errorf("expected []byte or string, got %T (%q)", src, src)
	}

	if err := json.Unmarshal(b, v); err != nil {
		return errors.Wrap(err, "failed to unmarshal JSON column")
	}
	return nil
}<|MERGE_RESOLUTION|>--- conflicted
+++ resolved
@@ -115,11 +115,7 @@
 	return nil
 }
 
-<<<<<<< HEAD
-// getStringMap decodes custom labels from Node/Service/Agent field.
-=======
 // getStringMap decodes model's byte array field to the string map.
->>>>>>> 8f5707d6
 func getStringMap(field []byte) (map[string]string, error) {
 	if len(field) == 0 {
 		return nil, nil
@@ -131,11 +127,7 @@
 	return m, nil
 }
 
-<<<<<<< HEAD
-// setStringMap encodes custom labels m to the Node/Service/Agent field.
-=======
 // setStringMap encodes string map as model's byte array field.
->>>>>>> 8f5707d6
 func setStringMap(m map[string]string, field *[]byte) error {
 	if err := prepareLabels(m, false); err != nil {
 		return err
