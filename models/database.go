--- conflicted
+++ resolved
@@ -352,7 +352,26 @@
             CHECK (((runs_on_node_id IS NULL) <> (agent_type='` + string(PMMAgentType) + `'))  OR (agent_type='` + string(ExternalExporterType) + `'))`,
 	},
 
-<<<<<<< HEAD
+	22: {
+		`CREATE TABLE notification_channels (
+			id VARCHAR NOT NULL,
+			summary VARCHAR NOT NULL,
+			type VARCHAR NOT NULL,
+
+			email_config JSONB,
+			pagerduty_config JSONB,
+			slack_config JSONB,
+			webhook_config JSONB,
+
+			disabled BOOLEAN NOT NULL,
+
+			created_at TIMESTAMP NOT NULL,
+			updated_at TIMESTAMP NOT NULL,
+
+			PRIMARY KEY (id)
+		)`,
+	},
+
 	23: {
 		`CREATE TABLE alert_rules (
 			id VARCHAR NOT NULL,
@@ -365,21 +384,6 @@
 			custom_labels JSONB,
 			filters JSONB,
 			channels JSONB,
-=======
-	22: {
-		`CREATE TABLE notification_channels (
-			id VARCHAR NOT NULL,
-			summary VARCHAR NOT NULL,
-			type VARCHAR NOT NULL,
-
-			email_config JSONB,
-			pagerduty_config JSONB,
-			slack_config JSONB,
-			webhook_config JSONB,
-
-			disabled BOOLEAN NOT NULL,
-
->>>>>>> 7cf021a4
 			created_at TIMESTAMP NOT NULL,
 			updated_at TIMESTAMP NOT NULL,
 
